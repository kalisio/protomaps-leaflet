--- conflicted
+++ resolved
@@ -8,17 +8,10 @@
 import { lineCells, simpleLabel } from "./line";
 import { Index, Label, Layout } from "./labeler";
 
-<<<<<<< HEAD
 let batch_size = Infinity
 if(typeof navigator !== 'undefined' && navigator.userAgent.toLowerCase().indexOf("webkit") >= 0) {
     // https://bugs.webkit.org/show_bug.cgi?id=230751
     batch_size = 200
-=======
-let batch_size = Infinity;
-if (navigator.userAgent.toLowerCase().indexOf("webkit") >= 0) {
-  // https://bugs.webkit.org/show_bug.cgi?id=230751
-  batch_size = 200;
->>>>>>> 43c4dbfc
 }
 
 export interface PaintSymbolizer {
